--- conflicted
+++ resolved
@@ -25,12 +25,8 @@
 [dependencies]
 object = { version = "0.37", features = ["all"] }
 iced-x86 = { version = "1.21", features = ["code_asm"] }
-<<<<<<< HEAD
-bumpalo = { version = "3.16", features = ["allocator-api2", "collections"] }
-=======
 bumpalo = { version = "3.18", features = ["allocator-api2", "collections"] }
 hashbrown = "0.15"
->>>>>>> d988595c
 inkwell = { git = "https://github.com/stevefan1999-personal/inkwell.git", features = ["llvm19-1-prefer-dynamic"] }
 llvm-sys = { version = "191", features = ["prefer-dynamic"] }
 thiserror = "2.0"
