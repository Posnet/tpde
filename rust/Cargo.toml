--- conflicted
+++ resolved
@@ -25,13 +25,8 @@
 [dependencies]
 object = { version = "0.37", features = ["all"] }
 iced-x86 = { version = "1.21", features = ["code_asm"] }
-<<<<<<< HEAD
 bumpalo = { version = "3.18", features = ["allocator-api2", "collections"] }
-hashbrown = "0.15"
-=======
-bumpalo = { version = "3.16", features = ["allocator-api2"] }
 hashbrown = { version = "0.15", features = ["allocator-api2"] }
->>>>>>> 8d50a7ff
 inkwell = { git = "https://github.com/stevefan1999-personal/inkwell.git", features = ["llvm19-1-prefer-dynamic"] }
 llvm-sys = { version = "191", features = ["prefer-dynamic"] }
 thiserror = "2.0"
