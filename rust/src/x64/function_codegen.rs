// This module provides high-level function code generation that orchestrates x86-64 machine
// code emission with proper calling convention compliance. FunctionCodegen is the main component
// that integrates SysVAssigner (calling convention), X64Encoder (machine code), and FunctionFrame
// (stack layout) to generate complete function bodies. Key responsibilities include processing
// function arguments according to System V ABI (first 6 integers in RDI/RSI/RDX/RCX/R8/R9,
// first 8 floats in XMM0-XMM7, rest on stack), managing return value placement (RAX/RDX for
// integers, XMM0/XMM1 for floats), generating standard prologue (push rbp, mov rbp rsp,
// save callee-saved registers, allocate stack), and matching epilogue. The module supports
// spill slot allocation for register pressure, callee-saved register preservation (RBX, R12-R15),
// and proper stack alignment. ArgInfo provides type descriptions for arguments/returns.
// This abstraction layer ensures all generated functions are ABI-compliant and can correctly
// interoperate with C code, handling both simple cases and complex scenarios with many
// arguments or mixed integer/floating-point parameters.

//! Function code generation with calling conventions.
//!
//! This module provides the bridge between calling conventions and machine code
//! generation, implementing proper function prologue/epilogue generation according
//! to the System V x86-64 ABI.

use crate::{
    core::register_file::AsmReg,
    x64::{
        calling_convention::{CCAssigner, CCAssignment, FunctionFrame, RegBank, SysVAssigner},
        encoder::{EncodingError, X64Encoder},
    },
};
use bumpalo::Bump;

/// Function code generator that handles calling conventions.
///
/// This integrates the calling convention logic with machine code generation,
/// providing a high-level interface for compiling functions with proper
/// ABI compliance.
pub struct FunctionCodegen<'a> {
    /// Machine code encoder.
    encoder: X64Encoder,
    /// Calling convention assigner.
    cc_assigner: SysVAssigner,
    /// Stack frame management.
    frame: FunctionFrame<'a>,
    /// Whether function makes calls (affects register allocation).
    makes_calls: bool,
}

impl<'a> FunctionCodegen<'a> {
    /// Create a new function code generator.
    pub fn new(arena: &'a Bump) -> Result<Self, FunctionCodegenError> {
        Ok(Self {
            encoder: X64Encoder::new()?,
            cc_assigner: SysVAssigner::new(),
            frame: FunctionFrame::new(arena),
            makes_calls: false,
        })
    }

    /// Mark that this function makes calls (affects callee-saved register handling).
    pub fn set_makes_calls(&mut self, makes_calls: bool) {
        self.makes_calls = makes_calls;
    }

    /// Process function arguments according to calling convention.
    pub fn process_arguments<'arena>(
        &mut self,
        session: &'arena crate::core::session::CompilationSession<'arena>,
        args: &[ArgInfo],
    ) -> Result<&'arena [CCAssignment], FunctionCodegenError> {
        use bumpalo::collections::Vec as BumpVec;

        self.cc_assigner.reset();
<<<<<<< HEAD
        let mut assignments = BumpVec::with_capacity_in(args.len(), session.arena());
=======
        self.frame.arg_assignments.clear();
        let mut assignments = Vec::new();
>>>>>>> a279c0cd

        for arg in args {
            let mut assignment = CCAssignment::new(arg.bank, arg.size, arg.align);
            self.cc_assigner.assign_arg(&mut assignment);
            self.frame.arg_assignments.push(assignment.clone());
            assignments.push(assignment);
        }

<<<<<<< HEAD
        let slice = assignments.into_bump_slice();
        self.frame.arg_assignments = slice.to_vec();
        Ok(slice)
=======
        Ok(assignments)
>>>>>>> a279c0cd
    }

    /// Process return values according to calling convention.
    pub fn process_return_values<'arena>(
        &mut self,
        session: &'arena crate::core::session::CompilationSession<'arena>,
        rets: &[ArgInfo],
<<<<<<< HEAD
    ) -> Result<&'arena [CCAssignment], FunctionCodegenError> {
        use bumpalo::collections::Vec as BumpVec;

        if rets.is_empty() {
            self.frame.ret_assignments.clear();
            return Ok(&[]);
        }

        if rets.len() <= 2 {
            // Fixed-size array for up to two return values
            let mut tmp = [CCAssignment::new(RegBank::GeneralPurpose, 0, 0); 2];
            for (i, ret) in rets.iter().enumerate() {
                tmp[i] = CCAssignment::new(ret.bank, ret.size, ret.align);
                self.cc_assigner.assign_ret(&mut tmp[i]);
            }
            let arr_ref = session.alloc(tmp);
            let slice = &arr_ref[..rets.len()];
            self.frame.ret_assignments = slice.to_vec();
            return Ok(slice);
        }
=======
    ) -> Result<Vec<CCAssignment>, FunctionCodegenError> {
        self.frame.ret_assignments.clear();
        let mut assignments = Vec::new();
>>>>>>> a279c0cd

        let mut assignments = BumpVec::with_capacity_in(rets.len(), session.arena());
        for ret in rets {
            let mut assignment = CCAssignment::new(ret.bank, ret.size, ret.align);
            self.cc_assigner.assign_ret(&mut assignment);
            self.frame.ret_assignments.push(assignment.clone());
            assignments.push(assignment);
        }

<<<<<<< HEAD
        let slice = assignments.into_bump_slice();
        self.frame.ret_assignments = slice.to_vec();
        Ok(slice)
=======
        Ok(assignments)
>>>>>>> a279c0cd
    }

    /// Add a callee-saved register that needs to be preserved.
    pub fn add_callee_saved_register(&mut self, reg: AsmReg) {
        self.frame.add_saved_register(reg);
    }

    /// Generate function prologue.
    ///
    /// Emits the standard System V x86-64 function prologue:
    /// - push rbp
    /// - mov rbp, rsp
    /// - sub rsp, frame_size (if needed)
    /// - save callee-saved registers
    pub fn emit_prologue(&mut self) -> Result<(), FunctionCodegenError> {
        // Calculate frame size first
        self.frame.calculate_frame_size();

        // Standard prologue: push rbp; mov rbp, rsp
        let rbp = AsmReg::new(0, 5);
        let rsp = AsmReg::new(0, 4);

        self.encoder.push_reg(rbp)?;
        self.encoder.mov_reg_reg(rbp, rsp)?;

        // Save callee-saved registers
        for &reg in &self.frame.saved_registers {
            self.encoder.push_reg(reg)?;
        }

        // Allocate stack space for locals and spills
        if self.frame.frame_size > 0 {
            self.encoder
                .sub_reg_imm(rsp, self.frame.frame_size as i32)?;
        }

        Ok(())
    }

    /// Generate function epilogue.
    ///
    /// Emits the standard System V x86-64 function epilogue:
    /// - add rsp, frame_size (if needed)
    /// - restore callee-saved registers
    /// - pop rbp
    /// - ret
    pub fn emit_epilogue(&mut self) -> Result<(), FunctionCodegenError> {
        let rbp = AsmReg::new(0, 5);
        let rsp = AsmReg::new(0, 4);

        // Deallocate stack space
        if self.frame.frame_size > 0 {
            self.encoder
                .add_reg_imm(rsp, self.frame.frame_size as i32)?;
        }

        // Restore callee-saved registers (in reverse order)
        for &reg in self.frame.saved_registers.iter().rev() {
            self.encoder.pop_reg(reg)?;
        }

        // Standard epilogue: pop rbp; ret
        self.encoder.pop_reg(rbp)?;
        self.encoder.ret()?;

        Ok(())
    }

    /// Emit code to load an argument from its assigned location.
    pub fn emit_load_argument(
        &mut self,
        arg_index: usize,
        dest_reg: AsmReg,
    ) -> Result<(), FunctionCodegenError> {
        if arg_index >= self.frame.arg_assignments.len() {
            return Err(FunctionCodegenError::InvalidArgument);
        }

        let assignment = &self.frame.arg_assignments[arg_index];

        if let Some(src_reg) = assignment.reg {
            // Argument is in register - move if different
            if src_reg != dest_reg {
                self.encoder.mov_reg_reg(dest_reg, src_reg)?;
            }
        } else if let Some(stack_off) = assignment.stack_off {
            // Argument is on stack - load from [rbp + 16 + offset]
            // (16 = 8 bytes return address + 8 bytes saved rbp)
            let rbp = AsmReg::new(0, 5);
            let offset = 16 + stack_off;
            self.encoder.mov_reg_mem(dest_reg, rbp, offset)?;
        } else {
            return Err(FunctionCodegenError::InvalidArgument);
        }

        Ok(())
    }

    /// Emit code to store a return value to its assigned location.
    pub fn emit_store_return_value(
        &mut self,
        ret_index: usize,
        src_reg: AsmReg,
    ) -> Result<(), FunctionCodegenError> {
        if ret_index >= self.frame.ret_assignments.len() {
            return Err(FunctionCodegenError::InvalidReturnValue);
        }

        let assignment = &self.frame.ret_assignments[ret_index];

        if let Some(dest_reg) = assignment.reg {
            // Return value goes in register
            if src_reg != dest_reg {
                self.encoder.mov_reg_reg(dest_reg, src_reg)?;
            }
        } else {
            // Return values should always be in registers for System V ABI
            return Err(FunctionCodegenError::InvalidReturnValue);
        }

        Ok(())
    }

    /// Allocate a spill slot and return its frame offset.
    pub fn allocate_spill_slot(&mut self, size: u32) -> i32 {
        self.frame.allocate_spill_slot(size)
    }

    /// Emit code to spill a register to its assigned stack slot.
    pub fn emit_spill(
        &mut self,
        reg: AsmReg,
        spill_offset: i32,
    ) -> Result<(), FunctionCodegenError> {
        let rbp = AsmReg::new(0, 5);
        self.encoder.mov_mem_reg(rbp, spill_offset, reg)?;
        Ok(())
    }

    /// Emit code to reload a register from its spill slot.
    pub fn emit_reload(
        &mut self,
        reg: AsmReg,
        spill_offset: i32,
    ) -> Result<(), FunctionCodegenError> {
        let rbp = AsmReg::new(0, 5);
        self.encoder.mov_reg_mem(reg, rbp, spill_offset)?;
        Ok(())
    }

    /// Get access to the underlying encoder for instruction emission.
    pub fn encoder_mut(&mut self) -> &mut X64Encoder {
        &mut self.encoder
    }

    /// Get the calling convention information.
    pub fn get_cc_info(&self) -> &crate::x64::calling_convention::CCInfo {
        self.cc_assigner.get_ccinfo()
    }

    /// Get the current stack frame info.
    pub fn get_frame(&self) -> &FunctionFrame<'a> {
        &self.frame
    }

    /// Finalize code generation and return machine code.
    pub fn finalize(mut self) -> Result<Vec<u8>, FunctionCodegenError> {
        Ok(self.encoder.finalize()?)
    }
}

/// Information about a function argument or return value.
#[derive(Debug, Clone)]
pub struct ArgInfo {
    /// Register bank (GP or XMM).
    pub bank: RegBank,
    /// Size in bytes.
    pub size: u32,
    /// Alignment requirement.
    pub align: u32,
}

impl ArgInfo {
    /// Create argument info for a 64-bit integer.
    pub fn int64() -> Self {
        Self {
            bank: RegBank::GeneralPurpose,
            size: 8,
            align: 8,
        }
    }

    /// Create argument info for a 32-bit integer.
    pub fn int32() -> Self {
        Self {
            bank: RegBank::GeneralPurpose,
            size: 4,
            align: 4,
        }
    }

    /// Create argument info for a 16-bit integer.
    pub fn int16() -> Self {
        Self {
            bank: RegBank::GeneralPurpose,
            size: 2,
            align: 2,
        }
    }

    /// Create argument info for an 8-bit integer.
    pub fn int8() -> Self {
        Self {
            bank: RegBank::GeneralPurpose,
            size: 1,
            align: 1,
        }
    }

    /// Create argument info for a 64-bit float.
    pub fn float64() -> Self {
        Self {
            bank: RegBank::Xmm,
            size: 8,
            align: 8,
        }
    }

    /// Create argument info for a 32-bit float.
    pub fn float32() -> Self {
        Self {
            bank: RegBank::Xmm,
            size: 4,
            align: 4,
        }
    }
}

/// Errors that can occur during function code generation.
#[derive(Debug, Clone, PartialEq, Eq)]
pub enum FunctionCodegenError {
    /// Encoding error from the x64 encoder.
    Encoding(EncodingError),
    /// Invalid argument index.
    InvalidArgument,
    /// Invalid return value configuration.
    InvalidReturnValue,
    /// Stack frame layout error.
    FrameLayoutError,
}

impl From<EncodingError> for FunctionCodegenError {
    fn from(err: EncodingError) -> Self {
        Self::Encoding(err)
    }
}

#[cfg(test)]
mod tests {
    use super::*;
<<<<<<< HEAD
    use crate::core::session::CompilationSession;
=======
>>>>>>> a279c0cd
    use bumpalo::Bump;

    #[test]
    fn test_simple_function_codegen() {
        let arena = Bump::new();
<<<<<<< HEAD
        let session = CompilationSession::new(&arena);
        let mut codegen = FunctionCodegen::new().unwrap();
=======
        let mut codegen = FunctionCodegen::new(&arena).unwrap();
>>>>>>> a279c0cd

        // Simple function: int add(int a, int b) { return a + b; }
        let args = vec![ArgInfo::int32(), ArgInfo::int32()];
        let rets = vec![ArgInfo::int32()];

        let arg_assignments = codegen.process_arguments(&session, &args).unwrap();
        let ret_assignments = codegen.process_return_values(&session, &rets).unwrap();

        // Verify arguments are assigned to RDI, RSI
        assert!(arg_assignments[0].reg.is_some());
        assert!(arg_assignments[1].reg.is_some());
        assert_eq!(arg_assignments[0].reg.unwrap(), AsmReg::new(0, 7)); // RDI
        assert_eq!(arg_assignments[1].reg.unwrap(), AsmReg::new(0, 6)); // RSI

        // Verify return value is assigned to RAX
        assert!(ret_assignments[0].reg.is_some());
        assert_eq!(ret_assignments[0].reg.unwrap(), AsmReg::new(0, 0)); // RAX

        // Generate prologue
        codegen.emit_prologue().unwrap();

        // Generate epilogue
        codegen.emit_epilogue().unwrap();

        // Should produce valid machine code
        let code = codegen.finalize().unwrap();
        assert!(!code.is_empty());
    }

    #[test]
    fn test_callee_saved_registers() {
        let arena = Bump::new();
        let mut codegen = FunctionCodegen::new(&arena).unwrap();
        codegen.set_makes_calls(true);

        // Add some callee-saved registers
        let rbx = AsmReg::new(0, 3);
        let r12 = AsmReg::new(0, 12);

        codegen.add_callee_saved_register(rbx);
        codegen.add_callee_saved_register(r12);

        // Generate prologue (should save registers)
        codegen.emit_prologue().unwrap();

        // Generate epilogue (should restore registers)
        codegen.emit_epilogue().unwrap();

        // Check frame before finalization
        let frame = codegen.get_frame();
        assert_eq!(frame.saved_registers.len(), 2);

        let code = codegen.finalize().unwrap();
        assert!(!code.is_empty());
    }

    #[test]
    fn test_spill_slot_allocation() {
        let arena = Bump::new();
        let mut codegen = FunctionCodegen::new(&arena).unwrap();

        // Allocate some spill slots
        let slot1 = codegen.allocate_spill_slot(8);
        let slot2 = codegen.allocate_spill_slot(4);

        // Slots should be different
        assert_ne!(slot1, slot2);

        // Should be able to emit spill/reload code
        let reg = AsmReg::new(0, 0); // RAX
        codegen.emit_spill(reg, slot1).unwrap();
        codegen.emit_reload(reg, slot1).unwrap();
    }

    #[test]
    fn test_many_arguments() {
        let arena = Bump::new();
        let mut codegen = FunctionCodegen::new(&arena).unwrap();

        // Function with 8 integer arguments (6 in regs, 2 on stack)
        let args = vec![
            ArgInfo::int64(),
            ArgInfo::int64(),
            ArgInfo::int64(),
            ArgInfo::int64(),
            ArgInfo::int64(),
            ArgInfo::int64(),
            ArgInfo::int64(),
            ArgInfo::int64(),
        ];

        let arena = Bump::new();
        let session = CompilationSession::new(&arena);
        let assignments = codegen.process_arguments(&session, &args).unwrap();

        // First 6 should be in registers
        for assignment in assignments.iter().take(6) {
            assert!(assignment.reg.is_some());
            assert!(assignment.stack_off.is_none());
        }

        // Last 2 should be on stack
        for assignment in assignments.iter().skip(6).take(2) {
            assert!(assignment.reg.is_none());
            assert!(assignment.stack_off.is_some());
        }
    }

    #[test]
    fn test_mixed_argument_types() {
        let arena = Bump::new();
        let mut codegen = FunctionCodegen::new(&arena).unwrap();

        // Function with mixed int/float arguments
        let args = vec![
            ArgInfo::int64(),   // RDI
            ArgInfo::float64(), // XMM0
            ArgInfo::int32(),   // RSI
            ArgInfo::float32(), // XMM1
        ];

        let arena = Bump::new();
        let session = CompilationSession::new(&arena);
        let assignments = codegen.process_arguments(&session, &args).unwrap();

        // Verify register assignments
        assert_eq!(assignments[0].reg.unwrap(), AsmReg::new(0, 7)); // RDI
        assert_eq!(assignments[1].reg.unwrap(), AsmReg::new(1, 0)); // XMM0
        assert_eq!(assignments[2].reg.unwrap(), AsmReg::new(0, 6)); // RSI
        assert_eq!(assignments[3].reg.unwrap(), AsmReg::new(1, 1)); // XMM1
    }
}<|MERGE_RESOLUTION|>--- conflicted
+++ resolved
@@ -68,12 +68,8 @@
         use bumpalo::collections::Vec as BumpVec;
 
         self.cc_assigner.reset();
-<<<<<<< HEAD
+        self.frame.arg_assignments.clear();
         let mut assignments = BumpVec::with_capacity_in(args.len(), session.arena());
-=======
-        self.frame.arg_assignments.clear();
-        let mut assignments = Vec::new();
->>>>>>> a279c0cd
 
         for arg in args {
             let mut assignment = CCAssignment::new(arg.bank, arg.size, arg.align);
@@ -82,13 +78,8 @@
             assignments.push(assignment);
         }
 
-<<<<<<< HEAD
         let slice = assignments.into_bump_slice();
-        self.frame.arg_assignments = slice.to_vec();
         Ok(slice)
-=======
-        Ok(assignments)
->>>>>>> a279c0cd
     }
 
     /// Process return values according to calling convention.
@@ -96,12 +87,12 @@
         &mut self,
         session: &'arena crate::core::session::CompilationSession<'arena>,
         rets: &[ArgInfo],
-<<<<<<< HEAD
     ) -> Result<&'arena [CCAssignment], FunctionCodegenError> {
         use bumpalo::collections::Vec as BumpVec;
+        
+        self.frame.ret_assignments.clear();
 
         if rets.is_empty() {
-            self.frame.ret_assignments.clear();
             return Ok(&[]);
         }
 
@@ -117,11 +108,6 @@
             self.frame.ret_assignments = slice.to_vec();
             return Ok(slice);
         }
-=======
-    ) -> Result<Vec<CCAssignment>, FunctionCodegenError> {
-        self.frame.ret_assignments.clear();
-        let mut assignments = Vec::new();
->>>>>>> a279c0cd
 
         let mut assignments = BumpVec::with_capacity_in(rets.len(), session.arena());
         for ret in rets {
@@ -131,13 +117,8 @@
             assignments.push(assignment);
         }
 
-<<<<<<< HEAD
         let slice = assignments.into_bump_slice();
-        self.frame.ret_assignments = slice.to_vec();
         Ok(slice)
-=======
-        Ok(assignments)
->>>>>>> a279c0cd
     }
 
     /// Add a callee-saved register that needs to be preserved.
@@ -398,21 +379,14 @@
 #[cfg(test)]
 mod tests {
     use super::*;
-<<<<<<< HEAD
     use crate::core::session::CompilationSession;
-=======
->>>>>>> a279c0cd
     use bumpalo::Bump;
 
     #[test]
     fn test_simple_function_codegen() {
         let arena = Bump::new();
-<<<<<<< HEAD
         let session = CompilationSession::new(&arena);
-        let mut codegen = FunctionCodegen::new().unwrap();
-=======
         let mut codegen = FunctionCodegen::new(&arena).unwrap();
->>>>>>> a279c0cd
 
         // Simple function: int add(int a, int b) { return a + b; }
         let args = vec![ArgInfo::int32(), ArgInfo::int32()];
